--- conflicted
+++ resolved
@@ -13,22 +13,13 @@
         scipy_based (bool, optional): if True, a scipy-based method is used; otherwise, a torchquad method is used. Defaults to True.
     """
     if scipy_based:
-<<<<<<< HEAD
-        sp = torch.linspace(-1, 1, int(N)).cpu()
-=======
-        sp = torch.linspace(-1, 1, N).cpu()
->>>>>>> c82d5402
         method(y=fn(sp), x=sp)
     else:
         method(fn=fn, N=N)
 
 
 def runtime_measure(method, fn, scipy_based=True, N=[10, 100, 1000], iterations=1):
-<<<<<<< HEAD
-    """Performing runtime measurement for the integration of fn through method in the [-1, 1] interval, by taking N points. For each N value, the measurment is obtained by performing an average over ""iterations"" iterations.
-=======
     """Performing runtime measurement of integration of fn over the interval [-1, 1] through the method ""method"" by using ""N"" points. For each value ""N"", a number of iterations ""iterations"" is used to calculate the average.
->>>>>>> c82d5402
 
     Args:
         method (function): scipy-based or torchquad integration method.
