import sys

sys.path.append("../")

from autoray import numpy as anp
from autoray import to_backend_dtype, astype
import timeit
import cProfile
import pstats
from unittest.mock import patch

from integration.vegas import VEGAS
from integration.rng import RNG

from helper_functions import (
    compute_integration_test_errors,
    setup_test_for_backend,
)


def _run_example_integrations(backend, dtype_name):
    """Test the integrate method in VEGAS for the given backend and example test functions using compute_integration_test_errors"""
    print(f"Testing VEGAS+ with example functions with {backend}, {dtype_name}")
    vegas = VEGAS()

    # 1D Tests
    N = 10000
    errors, _ = compute_integration_test_errors(
        vegas.integrate,
        {"N": N, "dim": 1, "seed": 0},
        integration_dim=1,
        use_complex=False,
        backend=backend,
<<<<<<< HEAD
        use_multi_dim_integrand=False
=======
        use_multi_dim_integrand=False,
>>>>>>> cd532516
    )
    print("1D VEGAS Test: Passed N =", N, "\n", "Errors: ", errors)
    for error in errors[:3]:
        assert error < 5e-3

    for error in errors:
        assert error < 9.0

    for error in errors[6:]:
        assert error < 6e-3

    # 3D Tests
    N = 10000
    errors, _ = compute_integration_test_errors(
        vegas.integrate,
        {"N": N, "dim": 3, "seed": 0},
        integration_dim=3,
        use_complex=False,
        backend=backend,
<<<<<<< HEAD
        use_multi_dim_integrand=False
=======
        use_multi_dim_integrand=False,
>>>>>>> cd532516
    )
    print("3D VEGAS Test: Passed N =", N, "\n", "Errors: ", errors)
    for error in errors:
        assert error < 0.61

    # 10D Tests
    N = 10000
    errors, _ = compute_integration_test_errors(
        vegas.integrate,
        {"N": N, "dim": 10, "seed": 0},
        integration_dim=10,
        use_complex=False,
        backend=backend,
<<<<<<< HEAD
        use_multi_dim_integrand=False
=======
        use_multi_dim_integrand=False,
>>>>>>> cd532516
    )
    print("10D VEGAS Test: Passed N =", N, "\n", "Errors: ", errors)
    for error in errors:
        assert error < 12.5


def _run_vegas_accuracy_checks(backend, dtype_name):
    """Test VEGAS+ with special peak integrands where it should be significantly more accurate than MonteCarlo"""
    print(f"Testing VEGAS+ accuracy with {backend}, {dtype_name}")
    dtype = to_backend_dtype(dtype_name, like=backend)
    integrator = VEGAS()

    print("Integrating a function with a single peak")
    integration_domain = anp.array(
        [[1.0, 5.0], [-4.0, 4.0], [2.0, 6.0]], dtype=dtype, like=backend
    )
    dim = integration_domain.shape[0]

    def integrand_hypercube_peak(x):
        """An integrand which is close to zero everywhere except in a hypercube of volume 1."""
        # A product corresponds to logical And
        in_cube = anp.prod((x >= 3.0) * (x < 4.0), axis=1)
        # Add 0.01 since VEGAS+ does not yet support integrands which evaluate
        # to zero for all passed points
        return astype(in_cube, dtype_name) + 0.001

    reference_integral = (
        anp.prod(integration_domain[:, 1] - integration_domain[:, 0]) * 0.001 + 1.0
    )

    # Use multiple seeds to reduce luck
    for seed in [0, 1, 2, 3, 41317]:
        integral = integrator.integrate(
            integrand_hypercube_peak,
            dim,
            N=30000,
            integration_domain=integration_domain,
            seed=seed,
        )
        assert anp.abs(integral - reference_integral) < 0.03

    print("Integrating a function with peaks on the diagonal")
    peak_distance = 100.0
    integration_domain = anp.array(
        [[1.0, 1.0 + peak_distance], [-4.0, -4.0 + peak_distance]],
        dtype=dtype,
        like=backend,
    )
    dim = 2

    def integrand_diagonal_peaks(x):
        """An integrand which is close to zero everywhere except two corners of the integration domain."""
        a = anp.exp(anp.sum(integration_domain[:, 0] - x, axis=1))
        b = anp.exp(anp.sum(x - integration_domain[:, 1], axis=1))
        return a + b

    # If the integration domain is [r_1, r_1 + c]x[r_2, r_2 + c]
    # for some numbers r_1, r_2,
    # the integral of integrand_diagonal_peaks is the integral of
    # exp(-x_1) exp(-x_2) + exp(x_1 - c) exp(x_2 - c) over x in [0, c]^2.
    # indefinite integral:
    # F(x) = exp(-x_1) exp(-x_2) + exp(x_1 - c) exp(x_2 - c)
    # definite integral:
    # F((c,c)) - F((c,0)) - F((0,c)) + F((0,0)) = 2 - 4 exp(-c) + 2 exp(-2c)
    reference_integral = (
        2.0
        - 4.0 * anp.exp(-peak_distance, like="numpy")
        + 2.0 * anp.exp(-2.0 * peak_distance, like="numpy")
    )

    # Use multiple seeds to reduce luck
    for seed in [0, 1, 2, 3, 41317]:
        integral = integrator.integrate(
            integrand_diagonal_peaks,
            dim,
            N=30000,
            integration_domain=integration_domain,
            seed=seed,
        )
        assert anp.abs(integral - reference_integral) < 0.03


class ModifiedRNG(RNG):
    """A modified Random Number Generator which replaces some of the random numbers with 0.0 and 1.0"""

    def __init__(self, *args, **kargs):
        super().__init__(*args, **kargs)
        rng_uniform = self.uniform
        self.uniform = lambda *args, **kargs: self.modify_numbers(
            rng_uniform(*args, **kargs)
        )

    def modify_numbers(self, numbers):
        """Change the randomly generated numbers"""
        zeros = anp.zeros(numbers.shape, dtype=numbers.dtype, like=numbers)
        ones = anp.ones(numbers.shape, dtype=numbers.dtype, like=numbers)
        # Replace half of the random values randomly with 0.0 or 1.0
        return anp.where(
            numbers < 0.5, numbers * 2.0, anp.where(numbers < 0.75, zeros, ones)
        )


def _run_vegas_special_case_checks(backend, dtype_name):
    """Test VEGAS+ in special cases, for example an integrand which is zero everywhere"""
    print(f"Testing VEGAS+ special cases with {backend}, {dtype_name}")
    integrator = VEGAS()

    print("Testing VEGAS with an integrand which is zero everywhere")
    integral = integrator.integrate(
        lambda x: x[:, 0] * 0.0,
        2,
        N=10000,
        integration_domain=[[0.0, 3.0]] * 2,
        seed=0,
        backend=backend,
    )
    assert anp.abs(integral) == 0.0

    print("Testing VEGAS with a constant integrand")
    integral = integrator.integrate(
        lambda x: x[:, 0] * 0.0 + 10.0,
        2,
        N=10000,
        integration_domain=[[0.0, 3.0]] * 2,
        seed=0,
        backend=backend,
    )
    assert anp.abs(integral - 90.0) < 1e-13

    print("Testing VEGAS with random numbers which are 0.0 and 1.0")
    # This test may be helpful to detect rounding and indexing errors which
    # would happen with a low probability with the usual RNG
    with patch("integration.vegas.RNG", ModifiedRNG):
        integral = integrator.integrate(
            lambda x: anp.sum(x, axis=1),
            2,
            N=10000,
            integration_domain=[[0.0, 1.0]] * 2,
            seed=0,
            backend=backend,
        )
    assert isinstance(integrator.rng, ModifiedRNG)
    assert anp.abs(integral - 1.0) < 0.1


def _run_vegas_tests(backend, dtype_name):
    """Test if VEGAS+ works with example functions and is accurate as expected"""
    _run_vegas_accuracy_checks(backend, dtype_name)
    _run_vegas_special_case_checks(backend, dtype_name)
    _run_example_integrations(backend, dtype_name)


test_integrate_numpy = setup_test_for_backend(_run_vegas_tests, "numpy", "float64")
test_integrate_torch = setup_test_for_backend(_run_vegas_tests, "torch", "float64")


if __name__ == "__main__":
    # used to run this test individually
    test_integrate_numpy()

    profile_torch = False
    if profile_torch:
        profiler = cProfile.Profile()
        profiler.enable()
        start = timeit.default_timer()
        test_integrate_torch()
        profiler.disable()
        stats = pstats.Stats(profiler).sort_stats("tottime")
        stats.print_stats()
        stop = timeit.default_timer()
        print("Test ran for ", stop - start, " seconds.")
    else:
        test_integrate_torch()<|MERGE_RESOLUTION|>--- conflicted
+++ resolved
@@ -31,11 +31,7 @@
         integration_dim=1,
         use_complex=False,
         backend=backend,
-<<<<<<< HEAD
-        use_multi_dim_integrand=False
-=======
         use_multi_dim_integrand=False,
->>>>>>> cd532516
     )
     print("1D VEGAS Test: Passed N =", N, "\n", "Errors: ", errors)
     for error in errors[:3]:
@@ -55,11 +51,7 @@
         integration_dim=3,
         use_complex=False,
         backend=backend,
-<<<<<<< HEAD
-        use_multi_dim_integrand=False
-=======
         use_multi_dim_integrand=False,
->>>>>>> cd532516
     )
     print("3D VEGAS Test: Passed N =", N, "\n", "Errors: ", errors)
     for error in errors:
@@ -73,11 +65,7 @@
         integration_dim=10,
         use_complex=False,
         backend=backend,
-<<<<<<< HEAD
-        use_multi_dim_integrand=False
-=======
         use_multi_dim_integrand=False,
->>>>>>> cd532516
     )
     print("10D VEGAS Test: Passed N =", N, "\n", "Errors: ", errors)
     for error in errors:
