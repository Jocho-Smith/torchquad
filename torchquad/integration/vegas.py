from autoray import numpy as anp
from autoray import infer_backend, astype
from loguru import logger


from .base_integrator import BaseIntegrator
from .utils import _setup_integration_domain
from .rng import RNG
from .vegas_map import VEGASMap
from .vegas_stratification import VEGASStratification


class VEGAS(BaseIntegrator):
    """VEGAS Enhanced. Refer to https://arxiv.org/abs/2009.05112 .
    Implementation inspired by https://github.com/ycwu1030/CIGAR/ .
    EQ <n> refers to equation <n> in the above paper.
    JAX and Tensorflow are unsupported.
    For Tensorflow there exists a VEGAS+ implementation called VegasFlow: https://github.com/N3PDF/vegasflow
    """

    # This VEGAS+ implementation uses many indexed assignments and methods
    # which change member variables. To support JAX and Tensorflow with a
    # reasonable performance, a lot of code would need to be rewritten to be
    # trace-compilable, which may in turn deteriorate the performance and/or
    # accuracy with PyTorch.

    def __init__(self):
        super().__init__()

    def integrate(
        self,
        fn,
        dim,
        N=10000,
        integration_domain=None,
        seed=None,
        rng=None,
        use_grid_improve=True,
        eps_rel=0,
        eps_abs=0,
        max_iterations=20,
        use_warmup=True,
        backend=None,
    ):
        """Integrates the passed function on the passed domain using VEGAS.

        If the integrand output is far away from zero, i.e. lies within [b, b+c] for a constant b with large absolute value and small constant c, VEGAS does not adapt well to the integrand. Shifting the integrand so that it is close to zero may improve the accuracy of the calculated integral in this case.

        Args:
            fn (func): The function to integrate over.
            dim (int): Dimensionality of the function to integrate.
            N (int, optional): Approximate maximum number of function evaluations to use for the integration. This value can be exceeded if the vegas stratification distributes evaluations per hypercube very unevenly. Defaults to 10000.
            integration_domain (list, optional): Integration domain, e.g. [[-1,1],[0,1]]. Defaults to [-1,1]^dim.
            seed (int, optional): Random number generation seed for the sampling point creation; only set if provided. Defaults to None.
            rng (RNG, optional): An initialised RNG; this can be used as alternative to the seed argument and to avoid problems with integrand functions which reset PyTorch's RNG seed.
            use_grid_improve (bool, optional): If True, improve the vegas map after each iteration. Defaults to True.
            eps_rel (float, optional): Relative error to abort at. Defaults to 0.
            eps_abs (float, optional): Absolute error to abort at. Defaults to 0.
            max_iterations (int, optional): Maximum number of vegas iterations to perform. The number of performed iterations is usually lower than this value because the number of sample points per iteration increases every fifth iteration. Defaults to 20.
            use_warmup (bool, optional): If True, execute a warmup to initialize the vegas map. Defaults to True.
            backend (string, optional): Numerical backend. This argument is ignored if the backend can be inferred from integration_domain. "jax" and "tensorflow" are unsupported. Defaults to the backend from the latest call to set_up_backend or "torch" for backwards compatibility.

        Raises:
            ValueError: If the integration_domain or backend argument is invalid

        Returns:
            backend-specific float: Integral value
        """

        self._check_inputs(dim=dim, N=N, integration_domain=integration_domain)
        logger.debug(
            "\n VEGAS integrating a "
            + str(dim)
            + "-dimensional fn with "
            + str(N)
            + " points over "
            + str(integration_domain)
            + "\n",
        )

        self._dim = dim
        self._nr_of_fevals = 0
        self._max_iterations = max_iterations
        self._eps_rel = eps_rel
        self._eps_abs = eps_abs
        self.use_grid_improve = use_grid_improve
        self.N = N
        # Determine the number of evaluations per iteration
        self._starting_N = N // (self._max_iterations + 5)
        self._N_increment = N // (self._max_iterations + 5)
        self._fn = fn
        integration_domain = _setup_integration_domain(dim, integration_domain, backend)
        self.backend = infer_backend(integration_domain)
        if self.backend in ["jax", "tensorflow"]:
            raise ValueError(f"Unsupported numerical backend: {self.backend}")
        self.dtype = integration_domain.dtype
        if rng is None:
            rng = RNG(backend=self.backend, seed=seed)
        elif seed is not None:
            raise ValueError("seed and rng cannot both be passed")
        self.rng = rng

        # Transform the integrand into the [0,1]^dim domain
        domain_starts = integration_domain[:, 0]
        domain_sizes = integration_domain[:, 1] - domain_starts
        domain_volume = anp.prod(domain_sizes)

        def transformed_integrand(x):
            return fn(x * domain_sizes + domain_starts) * domain_volume

        self._fn = transformed_integrand

        # Initialize the adaptive VEGAS map,
        # Note that a larger number of intervals may lead to problems if only few evals are allowed
        # Paper section II B
        N_intervals = max(2, self._N_increment // 10)  # for small N intervals set 2
        self.map = VEGASMap(N_intervals, self._dim, self.backend, self.dtype)

        # Initialize VEGAS' stratification
        # Paper section III
        self.strat = VEGASStratification(
            self._N_increment,
            dim=self._dim,
            rng=self.rng,
            backend=self.backend,
            dtype=self.dtype,
        )

        logger.debug("Starting VEGAS")

        self.results = []  # contains integration results per iteration
        self.sigma2 = []  # contains variance per iteration

        self.it = 0  # iteration

        if use_warmup:  # warmup the adaptive map
            self._warmup_grid(5, self._starting_N // 5)

        # Main loop
        while True:
            self.it = self.it + 1
            self.results.append(0)
            self.sigma2.append(0)

            # Compute current iteration
            acc = self._run_iteration()

            logger.info(
                f"Iteration {self.it}, Acc={acc:.4e}, Result={self.results[-1]:.4e},neval={self._nr_of_fevals}"
            )

            if self._check_abort_conditions():
                break

        logger.info(
            f"Computed integral after {self._nr_of_fevals} evals was {self._get_result():.8e}."
        )
        return self._get_result()

    def _check_abort_conditions(self):
        """Test if VEGAS should execute more iterations or stop,
        and every fifth iteration reset the sample integral results
        and adjust the number of evaluations per iteration

        Returns:
            Bool: True iff VEGAS should abort
        """
        # Abort only every fifth iteration
        if self.it % 5 > 0:
            return False

        # Abort conditions depending on achieved errors
        res_abs = anp.abs(self._get_result())
        err = self._get_error()
        chi2 = self._get_chisq()
        logger.debug(f"Iteration {self.it},Chi2={chi2:.4e}")
        if (
            err <= self._eps_rel * res_abs or err <= self._eps_abs
        ) and chi2 / 5.0 < 1.0:
            return True

        # Adjust number of evals if Chi square indicates instability
        # EQ 32
        if chi2 / 5.0 < 1.0:
            # Use more points in the next iterations to reduce the
            # relative error
            if res_abs == 0.0:
                self._starting_N += self._N_increment
            else:
                acc = err / res_abs
                self._starting_N = min(
                    self._starting_N + self._N_increment,
                    int(self._starting_N * anp.sqrt(acc / (self._eps_rel + 1e-8))),
                )
        elif chi2 / 5.0 > 1.0:
            # Use more points in the next iterations because of instability
            self._starting_N += self._N_increment

        # Abort if the next 5 iterations would use too many function
        # evaluations
        if self._nr_of_fevals + self._starting_N * 5 > self.N:
            return True

        # Abort if the maximum nuber of iterations is reached
        if self.it + 5 > self._max_iterations:
            return True

        self.results = []  # reset sample results
        self.sigma2 = []  # reset sample results
        return False

    def _warmup_grid(self, warmup_N_it=5, N_samples=1000):
        """This function warms up the adaptive map of VEGAS over some iterations and samples.

        Args:
            warmup_N_it (int, optional): Number of warmup iterations. Defaults to 5.
            N_samples (int, optional): Number of samples per warmup iteration. Defaults to 1000.
        """
        logger.debug(
            f"Running Map Warmup with warmup_N_it={warmup_N_it}, N_samples={N_samples}..."
        )

        alpha_start = 0.5  # initial alpha value
        # TODO in the original paper this is adjusted over time
        self.alpha = alpha_start

        # Warmup
        logger.debug(
            "|  Iter  |    N_Eval    |     Result     |      Error     |    Acc        | Total Evals"
        )
        for warmup_iter in range(warmup_N_it):
            self.results.append(0)
            self.sigma2.append(0)
            jf = 0  # jacobians * function
            jf2 = 0

            # Sample points yrnd and transformed sample points x
            # Multiplying by 0.99999999 as the edge case of y=1 leads to an error
            yrnd = (
                self.rng.uniform(size=[N_samples, self._dim], dtype=self.dtype)
                * 0.999999
            )
            x = self.map.get_X(yrnd)
            f_eval = self._eval(x).squeeze()
            jac = self.map.get_Jac(yrnd)
            jf_vec = f_eval * jac
            jf_vec2 = jf_vec**2
<<<<<<< HEAD
=======
            if self.backend == "torch":
                jf_vec2 = jf_vec2.detach()
>>>>>>> 32a22f2e
            self.map.accumulate_weight(yrnd, jf_vec2)  # update map weights
            jf = jf_vec.sum()
            jf2 = jf_vec2.sum()

            ih = jf / N_samples  # integral in this step
            sig2 = jf2 / N_samples - pow(jf / N_samples, 2)  # estimated variance
            if self.backend == "torch":
                sig2 = sig2.detach()
            # Sometimes rounding errors produce negative values very close to 0
            sig2 = anp.abs(sig2)
            self.results[-1] += ih  # store results
            self.sigma2[-1] += sig2 / N_samples  # store results
            self.map.update_map()  # adapt the map
            # Estimate an accuracy for the logging
            acc = anp.sqrt(self.sigma2[-1])
            if self.results[-1] != 0.0:
                acc = acc / anp.abs(self.results[-1])
            logger.debug(
                f"|\t{warmup_iter}|         {N_samples}|  {self.results[-1]:5e}  |  {self.sigma2[-1]:5e}  |  {acc:4e}%| {self._nr_of_fevals}"
            )

        self.results.clear()
        self.sigma2.clear()

    def _run_iteration(self):
        """Runs one iteration of VEGAS including stratification and updates the VEGAS map if use_grid_improve is set.

        Returns:
            backend-specific float: Estimated accuracy.
        """
        neval = self.strat.get_NH(self._starting_N)  # Evals per strat cube

        # Stratified sampling points y and transformed sample points x
        y = self.strat.get_Y(neval)
        x = self.map.get_X(y)  # transform, EQ 8+9

        # Evaluate the integrand and remember the number of evaluations
        f_eval = self._eval(x).squeeze()

        jac = self.map.get_Jac(y)  # compute jacobian
        jf_vec = f_eval * jac  # precompute product once
        jf_vec2 = jf_vec**2
<<<<<<< HEAD
=======
        if self.backend == "torch":
            jf_vec2 = jf_vec2.detach()
>>>>>>> 32a22f2e

        if self.use_grid_improve:  # if adaptive map is used, acc weight
            self.map.accumulate_weight(y, jf_vec2)  # EQ 25
        jf, jf2 = self.strat.accumulate_weight(neval, jf_vec)  # update strat

        neval_inverse = 1.0 / astype(neval, y.dtype)
        ih = jf * (neval_inverse * self.strat.V_cubes)  # Compute integral per cube

        # Collect results
<<<<<<< HEAD
        sig2 = torch.divide(jf2, neval) * (self.strat.V_cubes**2) - pow(ih, 2)
=======
        sig2 = jf2 * neval_inverse * (self.strat.V_cubes**2) - pow(ih, 2)
        if self.backend == "torch":
            sig2 = sig2.detach()
        # Sometimes rounding errors produce negative values very close to 0
        sig2 = anp.abs(sig2)
>>>>>>> 32a22f2e
        self.results[-1] = ih.sum()  # store results
        self.sigma2[-1] = (sig2 * neval_inverse).sum()

        if self.use_grid_improve:  # if on, update adaptive map
            logger.debug("Running grid improvement")
            self.map.update_map()
        self.strat.update_DH()  # update stratification

        # Estimate an accuracy for the logging
        acc = anp.sqrt(self.sigma2[-1])
        if self.results[-1] != 0.0:
            acc = acc / anp.abs(self.results[-1])

        return acc

    # Helper funcs
    def _get_result(self):
        """Computes mean of results to estimate integral, EQ 30.

        Returns:
            backend-specific float: Estimated integral.
        """
        if any(sig2 == 0.0 for sig2 in self.sigma2):
            # If at least one variance is 0, return the mean result
            res = sum(self.results) / len(self.results)
        else:
            res_num = sum(res / sig2 for res, sig2 in zip(self.results, self.sigma2))
            res_den = sum(1.0 / sig2 for sig2 in self.sigma2)
            res = res_num / res_den
        if self.backend == "numpy" and res.dtype != self.results[0].dtype:
            # NumPy automatically casts float32 to float64 in the above
            # calculations
            res = astype(res, self.results[0].dtype)
        return res

    def _get_error(self):
        """Estimates error from variance , EQ 31.

        Returns:
            backend-specific float: Estimated error.

        """
        # Skip variances which are zero and return a backend-specific float
        res = sum(1.0 / sig2 for sig2 in self.sigma2 if sig2 != 0.0)
        return self.sigma2[0] if res == 0 else 1.0 / anp.sqrt(res)

    def _get_chisq(self):
        """Computes chi square from estimated integral and variance, EQ 32.

        Returns:
            backend-specific float: Chi squared.
        """
        I_final = self._get_result()
        return sum(
            (
                (res - I_final) ** 2 / sig2
                for res, sig2 in zip(self.results, self.sigma2)
                if res != I_final
            ),
            start=self.results[0] * 0.0,
        )<|MERGE_RESOLUTION|>--- conflicted
+++ resolved
@@ -245,11 +245,10 @@
             jac = self.map.get_Jac(yrnd)
             jf_vec = f_eval * jac
             jf_vec2 = jf_vec**2
-<<<<<<< HEAD
-=======
+
             if self.backend == "torch":
                 jf_vec2 = jf_vec2.detach()
->>>>>>> 32a22f2e
+                
             self.map.accumulate_weight(yrnd, jf_vec2)  # update map weights
             jf = jf_vec.sum()
             jf2 = jf_vec2.sum()
@@ -292,11 +291,9 @@
         jac = self.map.get_Jac(y)  # compute jacobian
         jf_vec = f_eval * jac  # precompute product once
         jf_vec2 = jf_vec**2
-<<<<<<< HEAD
-=======
+
         if self.backend == "torch":
             jf_vec2 = jf_vec2.detach()
->>>>>>> 32a22f2e
 
         if self.use_grid_improve:  # if adaptive map is used, acc weight
             self.map.accumulate_weight(y, jf_vec2)  # EQ 25
@@ -306,15 +303,13 @@
         ih = jf * (neval_inverse * self.strat.V_cubes)  # Compute integral per cube
 
         # Collect results
-<<<<<<< HEAD
-        sig2 = torch.divide(jf2, neval) * (self.strat.V_cubes**2) - pow(ih, 2)
-=======
+
         sig2 = jf2 * neval_inverse * (self.strat.V_cubes**2) - pow(ih, 2)
         if self.backend == "torch":
             sig2 = sig2.detach()
         # Sometimes rounding errors produce negative values very close to 0
         sig2 = anp.abs(sig2)
->>>>>>> 32a22f2e
+        
         self.results[-1] = ih.sum()  # store results
         self.sigma2[-1] = (sig2 * neval_inverse).sum()
 
